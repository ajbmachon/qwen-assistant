# Example .env file for Qwen Multi-Assistant
# Copy to .env and fill in your API keys

<<<<<<< HEAD
# LLM API credentials (Required)
=======
# Main LLM API Key (Required)
>>>>>>> 6dec441f
OPENROUTER_API_KEY=your_openrouter_api_key_here

# MCP Server API Keys (Required for respective agents)
AIRTABLE_API_KEY=your_airtable_api_key_here
EXA_API_KEY=your_exa_api_key_here

<<<<<<< HEAD
# Optional API keys
CONTEXT7_TOKEN=your_context7_token_here
DESKTOP_COMMANDER_TOKEN=your_desktop_commander_token_here
=======
# Optional: Context7 settings if needed
# CONTEXT7_TOKEN=your_context7_token_here

# Security Configuration
# AUTH_SECRET_KEY=your_auth_secret_key_here  # For securing authentication tokens
# SECURITY_LOG_DIR=logs/security            # Directory for security event logs

# UI Configuration
UI_PORT=7860       # Port for the Gradio UI
UI_SHARE=false     # Set to true to create a public share link
>>>>>>> 6dec441f
<|MERGE_RESOLUTION|>--- conflicted
+++ resolved
@@ -1,30 +1,16 @@
 # Example .env file for Qwen Multi-Assistant
 # Copy to .env and fill in your API keys
 
-<<<<<<< HEAD
 # LLM API credentials (Required)
-=======
-# Main LLM API Key (Required)
->>>>>>> 6dec441f
 OPENROUTER_API_KEY=your_openrouter_api_key_here
 
-# MCP Server API Keys (Required for respective agents)
+# MCP Server API Keys (Required for their respective agents)
+EXA_API_KEY=your_exa_api_key_here
 AIRTABLE_API_KEY=your_airtable_api_key_here
-EXA_API_KEY=your_exa_api_key_here
 
-<<<<<<< HEAD
-# Optional API keys
-CONTEXT7_TOKEN=your_context7_token_here
-DESKTOP_COMMANDER_TOKEN=your_desktop_commander_token_here
-=======
 # Optional: Context7 settings if needed
 # CONTEXT7_TOKEN=your_context7_token_here
 
-# Security Configuration
-# AUTH_SECRET_KEY=your_auth_secret_key_here  # For securing authentication tokens
-# SECURITY_LOG_DIR=logs/security            # Directory for security event logs
-
 # UI Configuration
 UI_PORT=7860       # Port for the Gradio UI
-UI_SHARE=false     # Set to true to create a public share link
->>>>>>> 6dec441f
+UI_SHARE=false     # Set to true to create a public share link