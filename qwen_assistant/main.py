"""
Main module for the Qwen-Assist-2 system.

This module provides the entry point for the application.
"""

import os
import sys
import argparse
import logging
from typing import Dict, Any, Optional
import yaml
from dotenv import load_dotenv

<<<<<<< HEAD
from qwen_assistant.agents.router import RouterAgent
from qwen_agent.gui import WebUI
from qwen_agent.utils.output_beautify import typewriter_print
=======
# Add project root to path
sys.path.append(os.path.dirname(os.path.dirname(os.path.abspath(__file__))))

from qwen_assistant.utils.config import load_config
from qwen_assistant.utils.logging import setup_logging
from qwen_assistant.agents.router import RouterAgent
from qwen_assistant.agents.base import BaseAgent
from qwen_assistant.agents.data import DataAgent
from qwen_assistant.ui.gradio_interface import GradioInterface
>>>>>>> 668d0779

# Set up logging
logging.basicConfig(
    level=logging.INFO,
    format="%(asctime)s - %(name)s - %(levelname)s - %(message)s",
    handlers=[
        logging.StreamHandler(sys.stdout),
        logging.FileHandler("qwen_assistant.log"),
    ],
)
logger = logging.getLogger(__name__)


def load_config(config_path: str) -> Dict[str, Any]:
    """
    Load configuration from a YAML file.
    
    Args:
        config_path: Path to the configuration file.
        
    Returns:
        The loaded configuration as a dictionary.
    """
    if not os.path.exists(config_path):
        logger.error(f"Config file not found at: {config_path}")
        raise FileNotFoundError(f"Config file not found: {config_path}")
    
    try:
        with open(config_path, "r") as f:
            config = yaml.safe_load(f)
            logger.info(f"Loaded configuration from {config_path}")
            return config
    except Exception as e:
        logger.error(f"Error loading config file: {e}")
        raise


def process_env_vars(config: Dict[str, Any]) -> Dict[str, Any]:
    """
    Process environment variables in the configuration.
    
    Replaces values with pattern ${ENV_VAR} with the actual environment variable.
    
    Args:
        config: The configuration dictionary.
        
    Returns:
        The processed configuration.
    """
    if isinstance(config, dict):
        for key, value in config.items():
            if isinstance(value, dict):
                config[key] = process_env_vars(value)
            elif isinstance(value, list):
                config[key] = [process_env_vars(item) if isinstance(item, dict) else item for item in value]
            elif isinstance(value, str) and value.startswith("${") and value.endswith("}"):
                env_var = value[2:-1]
                if env_var in os.environ:
                    config[key] = os.environ[env_var]
                    logger.debug(f"Replaced environment variable: {key}")
                else:
                    logger.warning(f"Environment variable {env_var} not found")
                    config[key] = ""
    return config


def main(config_path: Optional[str] = None, use_gui: bool = False) -> None:
    """
    Main entry point for the Qwen-Assist-2 system.
    
    Args:
        config_path: Path to the configuration file. If None, uses default config.
        use_gui: Whether to launch the Gradio UI.
    """
    # Load environment variables
    load_dotenv()
    
    # Load configuration
    if config_path is None:
        config_path = os.path.join(
            os.path.dirname(os.path.dirname(os.path.abspath(__file__))),
            "config",
            "config.yaml"
        )
        if not os.path.exists(config_path):
            config_path = os.path.join(
                os.path.dirname(os.path.dirname(os.path.abspath(__file__))),
                "config",
                "default_config.yaml"
            )
    
    try:
        # Load and process configuration
        config = load_config(config_path)
        config = process_env_vars(config)
        
<<<<<<< HEAD
        # Create the Router Agent
        router = RouterAgent(
            name=config.get("app", {}).get("name", "Qwen-Assist-2"),
            description=config.get("app", {}).get("description", "Multi-agent system built on the Qwen3 LLM"),
            llm_config=config.get("llm", {}),
            mcp_config=config.get("mcp_servers", {}),
=======
        # Initialize data agent
        data_agent = DataAgent(
            llm_config=config.get("llm", {}),
            mcp_config=config.get("mcp_servers", {})
        )
        
        # Set up agent map
        agent_map = {
            "router": router_agent,
            "data": data_agent
        }
        
        # Initialize UI
        ui_config = config.get("ui", {})
        ui = GradioInterface(
            primary_agent=router_agent,
            agent_map=agent_map,
            config=ui_config
>>>>>>> 668d0779
        )
        
        if use_gui:
            # Launch the Gradio UI
            logger.info("Launching Gradio UI...")
            WebUI(router).run()
        else:
            # Simple command-line interaction
            logger.info("Starting command-line interface...")
            print(f"Welcome to {config.get('app', {}).get('name', 'Qwen-Assist-2')}!")
            print("Type 'quit' or 'exit' to end the session.")
            
            messages = []
            while True:
                user_input = input("\nUser: ")
                if user_input.lower() in ["quit", "exit"]:
                    print("Goodbye!")
                    break
                
                # Add user message to history
                messages.append({"role": "user", "content": user_input})
                
                # Get routing decision
                router_result = router.route(user_input, history=messages)
                print(f"\nRouting to: {router_result['agent']} (Confidence: {router_result.get('confidence', 'medium')})")
                print(f"Reason: {router_result['reason']}")
                
                # Get response from router
                print("\nAssistant: ", end="")
                response_text = ""
                for response in router.run(messages=messages):
                    response_text = typewriter_print(response, response_text, return_only=True)
                    print("\r" + " " * 100, end="")  # Clear line
                    print(f"\rAssistant: {response_text}", end="")
                print()
                
                # Add assistant response to history
                if response:
                    messages.extend(response)
                
    except Exception as e:
        logger.error(f"Error running Qwen-Assist-2: {e}", exc_info=True)
        sys.exit(1)


if __name__ == "__main__":
    parser = argparse.ArgumentParser(description="Qwen-Assist-2: Multi-agent system built on the Qwen3 LLM")
    parser.add_argument("--config", "-c", type=str, help="Path to configuration file")
    parser.add_argument("--gui", "-g", action="store_true", help="Launch with Gradio UI")
    parser.add_argument("--debug", "-d", action="store_true", help="Enable debug logging")
    
    args = parser.parse_args()
    
    if args.debug:
        logging.getLogger().setLevel(logging.DEBUG)
    
    main(config_path=args.config, use_gui=args.gui)<|MERGE_RESOLUTION|>--- conflicted
+++ resolved
@@ -12,21 +12,9 @@
 import yaml
 from dotenv import load_dotenv
 
-<<<<<<< HEAD
 from qwen_assistant.agents.router import RouterAgent
 from qwen_agent.gui import WebUI
 from qwen_agent.utils.output_beautify import typewriter_print
-=======
-# Add project root to path
-sys.path.append(os.path.dirname(os.path.dirname(os.path.abspath(__file__))))
-
-from qwen_assistant.utils.config import load_config
-from qwen_assistant.utils.logging import setup_logging
-from qwen_assistant.agents.router import RouterAgent
-from qwen_assistant.agents.base import BaseAgent
-from qwen_assistant.agents.data import DataAgent
-from qwen_assistant.ui.gradio_interface import GradioInterface
->>>>>>> 668d0779
 
 # Set up logging
 logging.basicConfig(
@@ -123,33 +111,12 @@
         config = load_config(config_path)
         config = process_env_vars(config)
         
-<<<<<<< HEAD
         # Create the Router Agent
         router = RouterAgent(
             name=config.get("app", {}).get("name", "Qwen-Assist-2"),
             description=config.get("app", {}).get("description", "Multi-agent system built on the Qwen3 LLM"),
             llm_config=config.get("llm", {}),
             mcp_config=config.get("mcp_servers", {}),
-=======
-        # Initialize data agent
-        data_agent = DataAgent(
-            llm_config=config.get("llm", {}),
-            mcp_config=config.get("mcp_servers", {})
-        )
-        
-        # Set up agent map
-        agent_map = {
-            "router": router_agent,
-            "data": data_agent
-        }
-        
-        # Initialize UI
-        ui_config = config.get("ui", {})
-        ui = GradioInterface(
-            primary_agent=router_agent,
-            agent_map=agent_map,
-            config=ui_config
->>>>>>> 668d0779
         )
         
         if use_gui:
@@ -190,6 +157,30 @@
                 if response:
                     messages.extend(response)
                 
+        # Initialize data agent
+        data_agent = DataAgent(
+            llm_config=config.get("llm", {}),
+            mcp_config=config.get("mcp_servers", {})
+        )
+        
+        # Set up agent map
+        agent_map = {
+            "router": router_agent,
+            "data": data_agent
+        }
+        
+        # Initialize UI
+        ui_config = config.get("ui", {})
+        ui = GradioInterface(
+            primary_agent=router_agent,
+            agent_map=agent_map,
+            config=ui_config
+        )
+        
+        # Launch UI
+        logger.info(f"Launching UI on port {ui_config.get('port', 7860)}")
+        ui.launch()
+        
     except Exception as e:
         logger.error(f"Error running Qwen-Assist-2: {e}", exc_info=True)
         sys.exit(1)
